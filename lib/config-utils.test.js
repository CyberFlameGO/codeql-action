"use strict";
var __importStar = (this && this.__importStar) || function (mod) {
    if (mod && mod.__esModule) return mod;
    var result = {};
    if (mod != null) for (var k in mod) if (Object.hasOwnProperty.call(mod, k)) result[k] = mod[k];
    result["default"] = mod;
    return result;
};
var __importDefault = (this && this.__importDefault) || function (mod) {
    return (mod && mod.__esModule) ? mod : { "default": mod };
};
Object.defineProperty(exports, "__esModule", { value: true });
const fs = __importStar(require("fs"));
const path = __importStar(require("path"));
const github = __importStar(require("@actions/github"));
const ava_1 = __importDefault(require("ava"));
const sinon_1 = __importDefault(require("sinon"));
const api = __importStar(require("./api-client"));
const codeql_1 = require("./codeql");
const configUtils = __importStar(require("./config-utils"));
const languages_1 = require("./languages");
const logging_1 = require("./logging");
const testing_utils_1 = require("./testing-utils");
const util = __importStar(require("./util"));
testing_utils_1.setupTests(ava_1.default);
const sampleApiDetails = {
    auth: "token",
    url: "https://github.example.com",
};
const gitHubVersion = { type: "dotcom" };
// Returns the filepath of the newly-created file
function createConfigFile(inputFileContents, tmpDir) {
    const configFilePath = path.join(tmpDir, "input");
    fs.writeFileSync(configFilePath, inputFileContents, "utf8");
    return configFilePath;
}
function mockGetContents(content) {
    // Passing an auth token is required, so we just use a dummy value
    const client = github.getOctokit("123");
    const response = {
        data: content,
    };
    const spyGetContents = sinon_1.default
        .stub(client.repos, "getContent")
        .resolves(response);
    sinon_1.default.stub(api, "getApiClient").value(() => client);
    return spyGetContents;
}
function mockListLanguages(languages) {
    // Passing an auth token is required, so we just use a dummy value
    const client = github.getOctokit("123");
    const response = {
        data: {},
    };
    for (const language of languages) {
        response.data[language] = 123;
    }
    sinon_1.default.stub(client.repos, "listLanguages").resolves(response);
    sinon_1.default.stub(api, "getApiClient").value(() => client);
}
ava_1.default("load empty config", async (t) => {
    return await util.withTmpDir(async (tmpDir) => {
        const logger = logging_1.getRunnerLogger(true);
        const languages = "javascript,python";
        const codeQL = codeql_1.setCodeQL({
            async resolveQueries() {
                return {
                    byLanguage: {},
                    noDeclaredLanguage: {},
                    multipleDeclaredLanguages: {},
                };
            },
        });
<<<<<<< HEAD
        const config = await configUtils.initConfig(languages, undefined, undefined, undefined, { owner: "github", repo: "example " }, tmpDir, tmpDir, codeQL, tmpDir, "token", "https://github.example.com", logger);
        t.deepEqual(config, await configUtils.getDefaultConfig(languages, undefined, { owner: "github", repo: "example " }, tmpDir, tmpDir, codeQL, tmpDir, "token", "https://github.example.com", undefined, logger));
=======
        const config = await configUtils.initConfig(languages, undefined, undefined, { owner: "github", repo: "example " }, tmpDir, tmpDir, codeQL, tmpDir, gitHubVersion, sampleApiDetails, logger);
        t.deepEqual(config, await configUtils.getDefaultConfig(languages, undefined, { owner: "github", repo: "example " }, tmpDir, tmpDir, codeQL, tmpDir, gitHubVersion, sampleApiDetails, logger));
>>>>>>> 9f7bdecc
    });
});
ava_1.default("loading config saves config", async (t) => {
    return await util.withTmpDir(async (tmpDir) => {
        const logger = logging_1.getRunnerLogger(true);
        const codeQL = codeql_1.setCodeQL({
            async resolveQueries() {
                return {
                    byLanguage: {},
                    noDeclaredLanguage: {},
                    multipleDeclaredLanguages: {},
                };
            },
        });
        // Sanity check the saved config file does not already exist
        t.false(fs.existsSync(configUtils.getPathToParsedConfigFile(tmpDir)));
        // Sanity check that getConfig returns undefined before we have called initConfig
        t.deepEqual(await configUtils.getConfig(tmpDir, logger), undefined);
<<<<<<< HEAD
        const config1 = await configUtils.initConfig("javascript,python", undefined, undefined, undefined, { owner: "github", repo: "example " }, tmpDir, tmpDir, codeQL, tmpDir, "token", "https://github.example.com", logger);
=======
        const config1 = await configUtils.initConfig("javascript,python", undefined, undefined, { owner: "github", repo: "example " }, tmpDir, tmpDir, codeQL, tmpDir, gitHubVersion, sampleApiDetails, logger);
>>>>>>> 9f7bdecc
        // The saved config file should now exist
        t.true(fs.existsSync(configUtils.getPathToParsedConfigFile(tmpDir)));
        // And that same newly-initialised config should now be returned by getConfig
        const config2 = await configUtils.getConfig(tmpDir, logger);
        t.deepEqual(config1, config2);
    });
});
ava_1.default("load input outside of workspace", async (t) => {
    return await util.withTmpDir(async (tmpDir) => {
        try {
<<<<<<< HEAD
            await configUtils.initConfig(undefined, undefined, "../input", undefined, { owner: "github", repo: "example " }, tmpDir, tmpDir, codeql_1.getCachedCodeQL(), tmpDir, "token", "https://github.example.com", logging_1.getRunnerLogger(true));
=======
            await configUtils.initConfig(undefined, undefined, "../input", { owner: "github", repo: "example " }, tmpDir, tmpDir, codeql_1.getCachedCodeQL(), tmpDir, gitHubVersion, sampleApiDetails, logging_1.getRunnerLogger(true));
>>>>>>> 9f7bdecc
            throw new Error("initConfig did not throw error");
        }
        catch (err) {
            t.deepEqual(err, new Error(configUtils.getConfigFileOutsideWorkspaceErrorMessage(path.join(tmpDir, "../input"))));
        }
    });
});
ava_1.default("load non-local input with invalid repo syntax", async (t) => {
    return await util.withTmpDir(async (tmpDir) => {
        // no filename given, just a repo
        const configFile = "octo-org/codeql-config@main";
        try {
<<<<<<< HEAD
            await configUtils.initConfig(undefined, undefined, configFile, undefined, { owner: "github", repo: "example " }, tmpDir, tmpDir, codeql_1.getCachedCodeQL(), tmpDir, "token", "https://github.example.com", logging_1.getRunnerLogger(true));
=======
            await configUtils.initConfig(undefined, undefined, configFile, { owner: "github", repo: "example " }, tmpDir, tmpDir, codeql_1.getCachedCodeQL(), tmpDir, gitHubVersion, sampleApiDetails, logging_1.getRunnerLogger(true));
>>>>>>> 9f7bdecc
            throw new Error("initConfig did not throw error");
        }
        catch (err) {
            t.deepEqual(err, new Error(configUtils.getConfigFileRepoFormatInvalidMessage("octo-org/codeql-config@main")));
        }
    });
});
ava_1.default("load non-existent input", async (t) => {
    return await util.withTmpDir(async (tmpDir) => {
        const languages = "javascript";
        const configFile = "input";
        t.false(fs.existsSync(path.join(tmpDir, configFile)));
        try {
<<<<<<< HEAD
            await configUtils.initConfig(languages, undefined, configFile, undefined, { owner: "github", repo: "example " }, tmpDir, tmpDir, codeql_1.getCachedCodeQL(), tmpDir, "token", "https://github.example.com", logging_1.getRunnerLogger(true));
=======
            await configUtils.initConfig(languages, undefined, configFile, { owner: "github", repo: "example " }, tmpDir, tmpDir, codeql_1.getCachedCodeQL(), tmpDir, gitHubVersion, sampleApiDetails, logging_1.getRunnerLogger(true));
>>>>>>> 9f7bdecc
            throw new Error("initConfig did not throw error");
        }
        catch (err) {
            t.deepEqual(err, new Error(configUtils.getConfigFileDoesNotExistErrorMessage(path.join(tmpDir, "input"))));
        }
    });
});
ava_1.default("load non-empty input", async (t) => {
    return await util.withTmpDir(async (tmpDir) => {
        const codeQL = codeql_1.setCodeQL({
            async resolveQueries() {
                return {
                    byLanguage: {
                        javascript: {
                            "/foo/a.ql": {},
                            "/bar/b.ql": {},
                        },
                    },
                    noDeclaredLanguage: {},
                    multipleDeclaredLanguages: {},
                };
            },
        });
        // Just create a generic config object with non-default values for all fields
        const inputFileContents = `
      name: my config
      disable-default-queries: true
      queries:
        - uses: ./foo
      paths-ignore:
        - a
        - b
      paths:
        - c/d`;
        fs.mkdirSync(path.join(tmpDir, "foo"));
        // And the config we expect it to parse to
        const expectedConfig = {
            languages: [languages_1.Language.javascript],
            queries: {
                javascript: {
                    builtin: [],
                    custom: ["/foo/a.ql", "/bar/b.ql"],
                },
            },
            pathsIgnore: ["a", "b"],
            paths: ["c/d"],
            originalUserInput: {
                name: "my config",
                "disable-default-queries": true,
                queries: [{ uses: "./foo" }],
                "paths-ignore": ["a", "b"],
                paths: ["c/d"],
            },
            tempDir: tmpDir,
            toolCacheDir: tmpDir,
            codeQLCmd: codeQL.getPath(),
            gitHubVersion,
        };
        const languages = "javascript";
        const configFilePath = createConfigFile(inputFileContents, tmpDir);
<<<<<<< HEAD
        const actualConfig = await configUtils.initConfig(languages, undefined, configFilePath, undefined, { owner: "github", repo: "example " }, tmpDir, tmpDir, codeQL, tmpDir, "token", "https://github.example.com", logging_1.getRunnerLogger(true));
=======
        const actualConfig = await configUtils.initConfig(languages, undefined, configFilePath, { owner: "github", repo: "example " }, tmpDir, tmpDir, codeQL, tmpDir, gitHubVersion, sampleApiDetails, logging_1.getRunnerLogger(true));
>>>>>>> 9f7bdecc
        // Should exactly equal the object we constructed earlier
        t.deepEqual(actualConfig, expectedConfig);
    });
});
ava_1.default("Default queries are used", async (t) => {
    return await util.withTmpDir(async (tmpDir) => {
        // Check that the default behaviour is to add the default queries.
        // In this case if a config file is specified but does not include
        // the disable-default-queries field.
        // We determine this by whether CodeQL.resolveQueries is called
        // with the correct arguments.
        const resolveQueriesArgs = [];
        const codeQL = codeql_1.setCodeQL({
            async resolveQueries(queries, extraSearchPath) {
                resolveQueriesArgs.push({ queries, extraSearchPath });
                return {
                    byLanguage: {
                        javascript: {
                            "foo.ql": {},
                        },
                    },
                    noDeclaredLanguage: {},
                    multipleDeclaredLanguages: {},
                };
            },
        });
        // The important point of this config is that it doesn't specify
        // the disable-default-queries field.
        // Any other details are hopefully irrelevant for this test.
        const inputFileContents = `
      paths:
        - foo`;
        fs.mkdirSync(path.join(tmpDir, "foo"));
        const languages = "javascript";
        const configFilePath = createConfigFile(inputFileContents, tmpDir);
<<<<<<< HEAD
        await configUtils.initConfig(languages, undefined, configFilePath, undefined, { owner: "github", repo: "example " }, tmpDir, tmpDir, codeQL, tmpDir, "token", "https://github.example.com", logging_1.getRunnerLogger(true));
=======
        await configUtils.initConfig(languages, undefined, configFilePath, { owner: "github", repo: "example " }, tmpDir, tmpDir, codeQL, tmpDir, gitHubVersion, sampleApiDetails, logging_1.getRunnerLogger(true));
>>>>>>> 9f7bdecc
        // Check resolve queries was called correctly
        t.deepEqual(resolveQueriesArgs.length, 1);
        t.deepEqual(resolveQueriesArgs[0].queries, [
            "javascript-code-scanning.qls",
        ]);
        t.deepEqual(resolveQueriesArgs[0].extraSearchPath, undefined);
    });
});
/**
 * Returns the provided queries, just in the right format for a resolved query
 * This way we can test by seeing which returned items are in the final
 * configuration.
 */
function queriesToResolvedQueryForm(queries) {
    const dummyResolvedQueries = {};
    for (const q of queries) {
        dummyResolvedQueries[q] = {};
    }
    return {
        byLanguage: {
            javascript: dummyResolvedQueries,
        },
        noDeclaredLanguage: {},
        multipleDeclaredLanguages: {},
    };
}
ava_1.default("Queries can be specified in config file", async (t) => {
    return await util.withTmpDir(async (tmpDir) => {
        const inputFileContents = `
      name: my config
      queries:
        - uses: ./foo`;
        const configFilePath = createConfigFile(inputFileContents, tmpDir);
        fs.mkdirSync(path.join(tmpDir, "foo"));
        const resolveQueriesArgs = [];
        const codeQL = codeql_1.setCodeQL({
            async resolveQueries(queries, extraSearchPath) {
                resolveQueriesArgs.push({ queries, extraSearchPath });
                return queriesToResolvedQueryForm(queries);
            },
        });
        const languages = "javascript";
<<<<<<< HEAD
        const config = await configUtils.initConfig(languages, undefined, configFilePath, undefined, { owner: "github", repo: "example " }, tmpDir, tmpDir, codeQL, tmpDir, "token", "https://github.example.com", logging_1.getRunnerLogger(true));
=======
        const config = await configUtils.initConfig(languages, undefined, configFilePath, { owner: "github", repo: "example " }, tmpDir, tmpDir, codeQL, tmpDir, gitHubVersion, sampleApiDetails, logging_1.getRunnerLogger(true));
>>>>>>> 9f7bdecc
        // Check resolveQueries was called correctly
        // It'll be called once for the default queries
        // and once for `./foo` from the config file.
        t.deepEqual(resolveQueriesArgs.length, 2);
        t.deepEqual(resolveQueriesArgs[1].queries.length, 1);
        t.regex(resolveQueriesArgs[1].queries[0], /.*\/foo$/);
        // Now check that the end result contains the default queries and the query from config
        t.deepEqual(config.queries["javascript"].builtin.length, 1);
        t.deepEqual(config.queries["javascript"].custom.length, 1);
        t.regex(config.queries["javascript"].builtin[0], /javascript-code-scanning.qls$/);
        t.regex(config.queries["javascript"].custom[0], /.*\/foo$/);
    });
});
ava_1.default("Queries from config file can be overridden in workflow file", async (t) => {
    return await util.withTmpDir(async (tmpDir) => {
        const inputFileContents = `
      name: my config
      queries:
        - uses: ./foo`;
        const configFilePath = createConfigFile(inputFileContents, tmpDir);
        // This config item should take precedence over the config file but shouldn't affect the default queries.
        const testQueries = "./override";
        fs.mkdirSync(path.join(tmpDir, "foo"));
        fs.mkdirSync(path.join(tmpDir, "override"));
        const resolveQueriesArgs = [];
        const codeQL = codeql_1.setCodeQL({
            async resolveQueries(queries, extraSearchPath) {
                resolveQueriesArgs.push({ queries, extraSearchPath });
                return queriesToResolvedQueryForm(queries);
            },
        });
        const languages = "javascript";
<<<<<<< HEAD
        const config = await configUtils.initConfig(languages, queries, configFilePath, undefined, { owner: "github", repo: "example " }, tmpDir, tmpDir, codeQL, tmpDir, "token", "https://github.example.com", logging_1.getRunnerLogger(true));
=======
        const config = await configUtils.initConfig(languages, testQueries, configFilePath, { owner: "github", repo: "example " }, tmpDir, tmpDir, codeQL, tmpDir, gitHubVersion, sampleApiDetails, logging_1.getRunnerLogger(true));
>>>>>>> 9f7bdecc
        // Check resolveQueries was called correctly
        // It'll be called once for the default queries and once for `./override`,
        // but won't be called for './foo' from the config file.
        t.deepEqual(resolveQueriesArgs.length, 2);
        t.deepEqual(resolveQueriesArgs[1].queries.length, 1);
        t.regex(resolveQueriesArgs[1].queries[0], /.*\/override$/);
        // Now check that the end result contains only the default queries and the override query
        t.deepEqual(config.queries["javascript"].builtin.length, 1);
        t.deepEqual(config.queries["javascript"].custom.length, 1);
        t.regex(config.queries["javascript"].builtin[0], /javascript-code-scanning.qls$/);
        t.regex(config.queries["javascript"].custom[0], /.*\/override$/);
    });
});
ava_1.default("Queries in workflow file can be used in tandem with the 'disable default queries' option", async (t) => {
    return await util.withTmpDir(async (tmpDir) => {
        process.env["RUNNER_TEMP"] = tmpDir;
        process.env["GITHUB_WORKSPACE"] = tmpDir;
        const inputFileContents = `
      name: my config
      disable-default-queries: true`;
        const configFilePath = createConfigFile(inputFileContents, tmpDir);
        const testQueries = "./workflow-query";
        fs.mkdirSync(path.join(tmpDir, "workflow-query"));
        const resolveQueriesArgs = [];
        const codeQL = codeql_1.setCodeQL({
            async resolveQueries(queries, extraSearchPath) {
                resolveQueriesArgs.push({ queries, extraSearchPath });
                return queriesToResolvedQueryForm(queries);
            },
        });
        const languages = "javascript";
<<<<<<< HEAD
        const config = await configUtils.initConfig(languages, queries, configFilePath, undefined, { owner: "github", repo: "example " }, tmpDir, tmpDir, codeQL, tmpDir, "token", "https://github.example.com", logging_1.getRunnerLogger(true));
=======
        const config = await configUtils.initConfig(languages, testQueries, configFilePath, { owner: "github", repo: "example " }, tmpDir, tmpDir, codeQL, tmpDir, gitHubVersion, sampleApiDetails, logging_1.getRunnerLogger(true));
>>>>>>> 9f7bdecc
        // Check resolveQueries was called correctly
        // It'll be called once for `./workflow-query`,
        // but won't be called for the default one since that was disabled
        t.deepEqual(resolveQueriesArgs.length, 1);
        t.deepEqual(resolveQueriesArgs[0].queries.length, 1);
        t.regex(resolveQueriesArgs[0].queries[0], /.*\/workflow-query$/);
        // Now check that the end result contains only the workflow query, and not the default one
        t.deepEqual(config.queries["javascript"].builtin.length, 0);
        t.deepEqual(config.queries["javascript"].custom.length, 1);
        t.regex(config.queries["javascript"].custom[0], /.*\/workflow-query$/);
    });
});
ava_1.default("Multiple queries can be specified in workflow file, no config file required", async (t) => {
    return await util.withTmpDir(async (tmpDir) => {
        fs.mkdirSync(path.join(tmpDir, "override1"));
        fs.mkdirSync(path.join(tmpDir, "override2"));
        const testQueries = "./override1,./override2";
        const resolveQueriesArgs = [];
        const codeQL = codeql_1.setCodeQL({
            async resolveQueries(queries, extraSearchPath) {
                resolveQueriesArgs.push({ queries, extraSearchPath });
                return queriesToResolvedQueryForm(queries);
            },
        });
        const languages = "javascript";
<<<<<<< HEAD
        const config = await configUtils.initConfig(languages, queries, undefined, undefined, { owner: "github", repo: "example " }, tmpDir, tmpDir, codeQL, tmpDir, "token", "https://github.example.com", logging_1.getRunnerLogger(true));
=======
        const config = await configUtils.initConfig(languages, testQueries, undefined, { owner: "github", repo: "example " }, tmpDir, tmpDir, codeQL, tmpDir, gitHubVersion, sampleApiDetails, logging_1.getRunnerLogger(true));
>>>>>>> 9f7bdecc
        // Check resolveQueries was called correctly:
        // It'll be called once for the default queries,
        // and then once for each of the two queries from the workflow
        t.deepEqual(resolveQueriesArgs.length, 3);
        t.deepEqual(resolveQueriesArgs[1].queries.length, 1);
        t.deepEqual(resolveQueriesArgs[2].queries.length, 1);
        t.regex(resolveQueriesArgs[1].queries[0], /.*\/override1$/);
        t.regex(resolveQueriesArgs[2].queries[0], /.*\/override2$/);
        // Now check that the end result contains both the queries from the workflow, as well as the defaults
        t.deepEqual(config.queries["javascript"].builtin.length, 1);
        t.deepEqual(config.queries["javascript"].custom.length, 2);
        t.regex(config.queries["javascript"].builtin[0], /javascript-code-scanning.qls$/);
        t.regex(config.queries["javascript"].custom[0], /.*\/override1$/);
        t.regex(config.queries["javascript"].custom[1], /.*\/override2$/);
    });
});
ava_1.default("Queries in workflow file can be added to the set of queries without overriding config file", async (t) => {
    return await util.withTmpDir(async (tmpDir) => {
        process.env["RUNNER_TEMP"] = tmpDir;
        process.env["GITHUB_WORKSPACE"] = tmpDir;
        const inputFileContents = `
      name: my config
      queries:
        - uses: ./foo`;
        const configFilePath = createConfigFile(inputFileContents, tmpDir);
        // These queries shouldn't override anything, because the value is prefixed with "+"
        const testQueries = "+./additional1,./additional2";
        fs.mkdirSync(path.join(tmpDir, "foo"));
        fs.mkdirSync(path.join(tmpDir, "additional1"));
        fs.mkdirSync(path.join(tmpDir, "additional2"));
        const resolveQueriesArgs = [];
        const codeQL = codeql_1.setCodeQL({
            async resolveQueries(queries, extraSearchPath) {
                resolveQueriesArgs.push({ queries, extraSearchPath });
                return queriesToResolvedQueryForm(queries);
            },
        });
        const languages = "javascript";
<<<<<<< HEAD
        const config = await configUtils.initConfig(languages, queries, configFilePath, undefined, { owner: "github", repo: "example " }, tmpDir, tmpDir, codeQL, tmpDir, "token", "https://github.example.com", logging_1.getRunnerLogger(true));
=======
        const config = await configUtils.initConfig(languages, testQueries, configFilePath, { owner: "github", repo: "example " }, tmpDir, tmpDir, codeQL, tmpDir, gitHubVersion, sampleApiDetails, logging_1.getRunnerLogger(true));
>>>>>>> 9f7bdecc
        // Check resolveQueries was called correctly
        // It'll be called once for the default queries,
        // once for each of additional1 and additional2,
        // and once for './foo' from the config file
        t.deepEqual(resolveQueriesArgs.length, 4);
        t.deepEqual(resolveQueriesArgs[1].queries.length, 1);
        t.regex(resolveQueriesArgs[1].queries[0], /.*\/additional1$/);
        t.deepEqual(resolveQueriesArgs[2].queries.length, 1);
        t.regex(resolveQueriesArgs[2].queries[0], /.*\/additional2$/);
        t.deepEqual(resolveQueriesArgs[3].queries.length, 1);
        t.regex(resolveQueriesArgs[3].queries[0], /.*\/foo$/);
        // Now check that the end result contains all the queries
        t.deepEqual(config.queries["javascript"].builtin.length, 1);
        t.deepEqual(config.queries["javascript"].custom.length, 3);
        t.regex(config.queries["javascript"].builtin[0], /javascript-code-scanning.qls$/);
        t.regex(config.queries["javascript"].custom[0], /.*\/additional1$/);
        t.regex(config.queries["javascript"].custom[1], /.*\/additional2$/);
        t.regex(config.queries["javascript"].custom[2], /.*\/foo$/);
    });
});
ava_1.default("Invalid queries in workflow file handled correctly", async (t) => {
    return await util.withTmpDir(async (tmpDir) => {
        const queries = "foo/bar@v1@v3";
        const languages = "javascript";
        // This function just needs to be type-correct; it doesn't need to do anything,
        // since we're deliberately passing in invalid data
        const codeQL = codeql_1.setCodeQL({
            async resolveQueries(_queries, _extraSearchPath) {
                return {
                    byLanguage: {
                        javascript: {},
                    },
                    noDeclaredLanguage: {},
                    multipleDeclaredLanguages: {},
                };
            },
        });
        try {
<<<<<<< HEAD
            await configUtils.initConfig(languages, queries, undefined, undefined, { owner: "github", repo: "example " }, tmpDir, tmpDir, codeQL, tmpDir, "token", "https://github.example.com", logging_1.getRunnerLogger(true));
=======
            await configUtils.initConfig(languages, queries, undefined, { owner: "github", repo: "example " }, tmpDir, tmpDir, codeQL, tmpDir, gitHubVersion, sampleApiDetails, logging_1.getRunnerLogger(true));
>>>>>>> 9f7bdecc
            t.fail("initConfig did not throw error");
        }
        catch (err) {
            t.deepEqual(err, new Error(configUtils.getQueryUsesInvalid(undefined, "foo/bar@v1@v3")));
        }
    });
});
ava_1.default("API client used when reading remote config", async (t) => {
    return await util.withTmpDir(async (tmpDir) => {
        const codeQL = codeql_1.setCodeQL({
            async resolveQueries() {
                return {
                    byLanguage: {
                        javascript: {
                            "foo.ql": {},
                        },
                    },
                    noDeclaredLanguage: {},
                    multipleDeclaredLanguages: {},
                };
            },
        });
        const inputFileContents = `
      name: my config
      disable-default-queries: true
      queries:
        - uses: ./
        - uses: ./foo
        - uses: foo/bar@dev
      paths-ignore:
        - a
        - b
      paths:
        - c/d`;
        const dummyResponse = {
            content: Buffer.from(inputFileContents).toString("base64"),
        };
        // Create checkout directory for remote queries repository
        fs.mkdirSync(path.join(tmpDir, "foo/bar/dev"), { recursive: true });
        const configFile = "octo-org/codeql-config/config.yaml@main";
        const languages = "javascript";
<<<<<<< HEAD
        const token = "token";
        const externalToken = "Token";
        const githubURL = "https://github.example.com";
        let spyGetContents = mockGetContents(dummyResponse);
        let apiSpy = sinon_1.default.spy(api, "getApiClient");
        await configUtils.initConfig(languages, undefined, configFile, undefined, { owner: "github", repo: "example " }, tmpDir, tmpDir, codeQL, tmpDir, token, githubURL, logging_1.getRunnerLogger(true));
=======
        await configUtils.initConfig(languages, undefined, configFile, { owner: "github", repo: "example " }, tmpDir, tmpDir, codeQL, tmpDir, gitHubVersion, sampleApiDetails, logging_1.getRunnerLogger(true));
>>>>>>> 9f7bdecc
        t.assert(spyGetContents.called);
        t.assert(apiSpy.alwaysCalledWithExactly(token, githubURL, true));
        // If we pass in an external token, that should be used instead of the normal API token.
        sinon_1.default.restore();
        spyGetContents = mockGetContents(dummyResponse);
        apiSpy = sinon_1.default.spy(api, "getApiClient");
        await configUtils.initConfig(languages, undefined, configFile, externalToken, { owner: "github", repo: "example" }, tmpDir, tmpDir, codeQL, tmpDir, token, githubURL, logging_1.getRunnerLogger(true));
        t.assert(spyGetContents.called);
        t.assert(apiSpy.alwaysCalledWithExactly(externalToken, githubURL, true));
    });
});
ava_1.default("Remote config handles the case where a directory is provided", async (t) => {
    return await util.withTmpDir(async (tmpDir) => {
        const dummyResponse = []; // directories are returned as arrays
        mockGetContents(dummyResponse);
        const repoReference = "octo-org/codeql-config/config.yaml@main";
        try {
<<<<<<< HEAD
            await configUtils.initConfig(undefined, undefined, repoReference, undefined, { owner: "github", repo: "example " }, tmpDir, tmpDir, codeql_1.getCachedCodeQL(), tmpDir, "token", "https://github.example.com", logging_1.getRunnerLogger(true));
=======
            await configUtils.initConfig(undefined, undefined, repoReference, { owner: "github", repo: "example " }, tmpDir, tmpDir, codeql_1.getCachedCodeQL(), tmpDir, gitHubVersion, sampleApiDetails, logging_1.getRunnerLogger(true));
>>>>>>> 9f7bdecc
            throw new Error("initConfig did not throw error");
        }
        catch (err) {
            t.deepEqual(err, new Error(configUtils.getConfigFileDirectoryGivenMessage(repoReference)));
        }
    });
});
ava_1.default("Invalid format of remote config handled correctly", async (t) => {
    return await util.withTmpDir(async (tmpDir) => {
        const dummyResponse = {
        // note no "content" property here
        };
        mockGetContents(dummyResponse);
        const repoReference = "octo-org/codeql-config/config.yaml@main";
        try {
<<<<<<< HEAD
            await configUtils.initConfig(undefined, undefined, repoReference, undefined, { owner: "github", repo: "example " }, tmpDir, tmpDir, codeql_1.getCachedCodeQL(), tmpDir, "token", "https://github.example.com", logging_1.getRunnerLogger(true));
=======
            await configUtils.initConfig(undefined, undefined, repoReference, { owner: "github", repo: "example " }, tmpDir, tmpDir, codeql_1.getCachedCodeQL(), tmpDir, gitHubVersion, sampleApiDetails, logging_1.getRunnerLogger(true));
>>>>>>> 9f7bdecc
            throw new Error("initConfig did not throw error");
        }
        catch (err) {
            t.deepEqual(err, new Error(configUtils.getConfigFileFormatInvalidMessage(repoReference)));
        }
    });
});
ava_1.default("No detected languages", async (t) => {
    return await util.withTmpDir(async (tmpDir) => {
        mockListLanguages([]);
        try {
<<<<<<< HEAD
            await configUtils.initConfig(undefined, undefined, undefined, undefined, { owner: "github", repo: "example " }, tmpDir, tmpDir, codeql_1.getCachedCodeQL(), tmpDir, "token", "https://github.example.com", logging_1.getRunnerLogger(true));
=======
            await configUtils.initConfig(undefined, undefined, undefined, { owner: "github", repo: "example " }, tmpDir, tmpDir, codeql_1.getCachedCodeQL(), tmpDir, gitHubVersion, sampleApiDetails, logging_1.getRunnerLogger(true));
>>>>>>> 9f7bdecc
            throw new Error("initConfig did not throw error");
        }
        catch (err) {
            t.deepEqual(err, new Error(configUtils.getNoLanguagesError()));
        }
    });
});
ava_1.default("Unknown languages", async (t) => {
    return await util.withTmpDir(async (tmpDir) => {
        const languages = "ruby,english";
        try {
<<<<<<< HEAD
            await configUtils.initConfig(languages, undefined, undefined, undefined, { owner: "github", repo: "example " }, tmpDir, tmpDir, codeql_1.getCachedCodeQL(), tmpDir, "token", "https://github.example.com", logging_1.getRunnerLogger(true));
=======
            await configUtils.initConfig(languages, undefined, undefined, { owner: "github", repo: "example " }, tmpDir, tmpDir, codeql_1.getCachedCodeQL(), tmpDir, gitHubVersion, sampleApiDetails, logging_1.getRunnerLogger(true));
>>>>>>> 9f7bdecc
            throw new Error("initConfig did not throw error");
        }
        catch (err) {
            t.deepEqual(err, new Error(configUtils.getUnknownLanguagesError(["ruby", "english"])));
        }
    });
});
function doInvalidInputTest(testName, inputFileContents, expectedErrorMessageGenerator) {
    ava_1.default(`load invalid input - ${testName}`, async (t) => {
        return await util.withTmpDir(async (tmpDir) => {
            const codeQL = codeql_1.setCodeQL({
                async resolveQueries() {
                    return {
                        byLanguage: {},
                        noDeclaredLanguage: {},
                        multipleDeclaredLanguages: {},
                    };
                },
            });
            const languages = "javascript";
            const configFile = "input";
            const inputFile = path.join(tmpDir, configFile);
            fs.writeFileSync(inputFile, inputFileContents, "utf8");
            try {
<<<<<<< HEAD
                await configUtils.initConfig(languages, undefined, configFile, undefined, { owner: "github", repo: "example " }, tmpDir, tmpDir, codeQL, tmpDir, "token", "https://github.example.com", logging_1.getRunnerLogger(true));
=======
                await configUtils.initConfig(languages, undefined, configFile, { owner: "github", repo: "example " }, tmpDir, tmpDir, codeQL, tmpDir, gitHubVersion, sampleApiDetails, logging_1.getRunnerLogger(true));
>>>>>>> 9f7bdecc
                throw new Error("initConfig did not throw error");
            }
            catch (err) {
                t.deepEqual(err, new Error(expectedErrorMessageGenerator(inputFile)));
            }
        });
    });
}
doInvalidInputTest("name invalid type", `
  name:
    - foo: bar`, configUtils.getNameInvalid);
doInvalidInputTest("disable-default-queries invalid type", `disable-default-queries: 42`, configUtils.getDisableDefaultQueriesInvalid);
doInvalidInputTest("queries invalid type", `queries: foo`, configUtils.getQueriesInvalid);
doInvalidInputTest("paths-ignore invalid type", `paths-ignore: bar`, configUtils.getPathsIgnoreInvalid);
doInvalidInputTest("paths invalid type", `paths: 17`, configUtils.getPathsInvalid);
doInvalidInputTest("queries uses invalid type", `
  queries:
  - uses:
      - hello: world`, configUtils.getQueryUsesInvalid);
function doInvalidQueryUsesTest(input, expectedErrorMessageGenerator) {
    // Invalid contents of a "queries.uses" field.
    // Should fail with the expected error message
    const inputFileContents = `
    name: my config
    queries:
      - name: foo
        uses: ${input}`;
    doInvalidInputTest(`queries uses "${input}"`, inputFileContents, expectedErrorMessageGenerator);
}
// Various "uses" fields, and the errors they should produce
doInvalidQueryUsesTest("''", (c) => configUtils.getQueryUsesInvalid(c, undefined));
doInvalidQueryUsesTest("foo/bar", (c) => configUtils.getQueryUsesInvalid(c, "foo/bar"));
doInvalidQueryUsesTest("foo/bar@v1@v2", (c) => configUtils.getQueryUsesInvalid(c, "foo/bar@v1@v2"));
doInvalidQueryUsesTest("foo@master", (c) => configUtils.getQueryUsesInvalid(c, "foo@master"));
doInvalidQueryUsesTest("https://github.com/foo/bar@master", (c) => configUtils.getQueryUsesInvalid(c, "https://github.com/foo/bar@master"));
doInvalidQueryUsesTest("./foo", (c) => configUtils.getLocalPathDoesNotExist(c, "foo"));
doInvalidQueryUsesTest("./..", (c) => configUtils.getLocalPathOutsideOfRepository(c, ".."));
const validPaths = [
    "foo",
    "foo/",
    "foo/**",
    "foo/**/",
    "foo/**/**",
    "foo/**/bar/**/baz",
    "**/",
    "**/foo",
    "/foo",
];
const invalidPaths = ["a/***/b", "a/**b", "a/b**", "**"];
ava_1.default("path validations", (t) => {
    // Dummy values to pass to validateAndSanitisePath
    const propertyName = "paths";
    const configFile = "./.github/codeql/config.yml";
    for (const validPath of validPaths) {
        t.truthy(configUtils.validateAndSanitisePath(validPath, propertyName, configFile, logging_1.getRunnerLogger(true)));
    }
    for (const invalidPath of invalidPaths) {
        t.throws(() => configUtils.validateAndSanitisePath(invalidPath, propertyName, configFile, logging_1.getRunnerLogger(true)));
    }
});
ava_1.default("path sanitisation", (t) => {
    // Dummy values to pass to validateAndSanitisePath
    const propertyName = "paths";
    const configFile = "./.github/codeql/config.yml";
    // Valid paths are not modified
    t.deepEqual(configUtils.validateAndSanitisePath("foo/bar", propertyName, configFile, logging_1.getRunnerLogger(true)), "foo/bar");
    // Trailing stars are stripped
    t.deepEqual(configUtils.validateAndSanitisePath("foo/**", propertyName, configFile, logging_1.getRunnerLogger(true)), "foo/");
});
//# sourceMappingURL=config-utils.test.js.map<|MERGE_RESOLUTION|>--- conflicted
+++ resolved
@@ -71,13 +71,8 @@
                 };
             },
         });
-<<<<<<< HEAD
-        const config = await configUtils.initConfig(languages, undefined, undefined, undefined, { owner: "github", repo: "example " }, tmpDir, tmpDir, codeQL, tmpDir, "token", "https://github.example.com", logger);
-        t.deepEqual(config, await configUtils.getDefaultConfig(languages, undefined, { owner: "github", repo: "example " }, tmpDir, tmpDir, codeQL, tmpDir, "token", "https://github.example.com", undefined, logger));
-=======
         const config = await configUtils.initConfig(languages, undefined, undefined, { owner: "github", repo: "example " }, tmpDir, tmpDir, codeQL, tmpDir, gitHubVersion, sampleApiDetails, logger);
         t.deepEqual(config, await configUtils.getDefaultConfig(languages, undefined, { owner: "github", repo: "example " }, tmpDir, tmpDir, codeQL, tmpDir, gitHubVersion, sampleApiDetails, logger));
->>>>>>> 9f7bdecc
     });
 });
 ava_1.default("loading config saves config", async (t) => {
@@ -96,11 +91,7 @@
         t.false(fs.existsSync(configUtils.getPathToParsedConfigFile(tmpDir)));
         // Sanity check that getConfig returns undefined before we have called initConfig
         t.deepEqual(await configUtils.getConfig(tmpDir, logger), undefined);
-<<<<<<< HEAD
-        const config1 = await configUtils.initConfig("javascript,python", undefined, undefined, undefined, { owner: "github", repo: "example " }, tmpDir, tmpDir, codeQL, tmpDir, "token", "https://github.example.com", logger);
-=======
         const config1 = await configUtils.initConfig("javascript,python", undefined, undefined, { owner: "github", repo: "example " }, tmpDir, tmpDir, codeQL, tmpDir, gitHubVersion, sampleApiDetails, logger);
->>>>>>> 9f7bdecc
         // The saved config file should now exist
         t.true(fs.existsSync(configUtils.getPathToParsedConfigFile(tmpDir)));
         // And that same newly-initialised config should now be returned by getConfig
@@ -111,11 +102,7 @@
 ava_1.default("load input outside of workspace", async (t) => {
     return await util.withTmpDir(async (tmpDir) => {
         try {
-<<<<<<< HEAD
-            await configUtils.initConfig(undefined, undefined, "../input", undefined, { owner: "github", repo: "example " }, tmpDir, tmpDir, codeql_1.getCachedCodeQL(), tmpDir, "token", "https://github.example.com", logging_1.getRunnerLogger(true));
-=======
             await configUtils.initConfig(undefined, undefined, "../input", { owner: "github", repo: "example " }, tmpDir, tmpDir, codeql_1.getCachedCodeQL(), tmpDir, gitHubVersion, sampleApiDetails, logging_1.getRunnerLogger(true));
->>>>>>> 9f7bdecc
             throw new Error("initConfig did not throw error");
         }
         catch (err) {
@@ -128,11 +115,7 @@
         // no filename given, just a repo
         const configFile = "octo-org/codeql-config@main";
         try {
-<<<<<<< HEAD
-            await configUtils.initConfig(undefined, undefined, configFile, undefined, { owner: "github", repo: "example " }, tmpDir, tmpDir, codeql_1.getCachedCodeQL(), tmpDir, "token", "https://github.example.com", logging_1.getRunnerLogger(true));
-=======
             await configUtils.initConfig(undefined, undefined, configFile, { owner: "github", repo: "example " }, tmpDir, tmpDir, codeql_1.getCachedCodeQL(), tmpDir, gitHubVersion, sampleApiDetails, logging_1.getRunnerLogger(true));
->>>>>>> 9f7bdecc
             throw new Error("initConfig did not throw error");
         }
         catch (err) {
@@ -146,11 +129,7 @@
         const configFile = "input";
         t.false(fs.existsSync(path.join(tmpDir, configFile)));
         try {
-<<<<<<< HEAD
-            await configUtils.initConfig(languages, undefined, configFile, undefined, { owner: "github", repo: "example " }, tmpDir, tmpDir, codeql_1.getCachedCodeQL(), tmpDir, "token", "https://github.example.com", logging_1.getRunnerLogger(true));
-=======
             await configUtils.initConfig(languages, undefined, configFile, { owner: "github", repo: "example " }, tmpDir, tmpDir, codeql_1.getCachedCodeQL(), tmpDir, gitHubVersion, sampleApiDetails, logging_1.getRunnerLogger(true));
->>>>>>> 9f7bdecc
             throw new Error("initConfig did not throw error");
         }
         catch (err) {
@@ -211,11 +190,7 @@
         };
         const languages = "javascript";
         const configFilePath = createConfigFile(inputFileContents, tmpDir);
-<<<<<<< HEAD
-        const actualConfig = await configUtils.initConfig(languages, undefined, configFilePath, undefined, { owner: "github", repo: "example " }, tmpDir, tmpDir, codeQL, tmpDir, "token", "https://github.example.com", logging_1.getRunnerLogger(true));
-=======
         const actualConfig = await configUtils.initConfig(languages, undefined, configFilePath, { owner: "github", repo: "example " }, tmpDir, tmpDir, codeQL, tmpDir, gitHubVersion, sampleApiDetails, logging_1.getRunnerLogger(true));
->>>>>>> 9f7bdecc
         // Should exactly equal the object we constructed earlier
         t.deepEqual(actualConfig, expectedConfig);
     });
@@ -251,11 +226,7 @@
         fs.mkdirSync(path.join(tmpDir, "foo"));
         const languages = "javascript";
         const configFilePath = createConfigFile(inputFileContents, tmpDir);
-<<<<<<< HEAD
-        await configUtils.initConfig(languages, undefined, configFilePath, undefined, { owner: "github", repo: "example " }, tmpDir, tmpDir, codeQL, tmpDir, "token", "https://github.example.com", logging_1.getRunnerLogger(true));
-=======
         await configUtils.initConfig(languages, undefined, configFilePath, { owner: "github", repo: "example " }, tmpDir, tmpDir, codeQL, tmpDir, gitHubVersion, sampleApiDetails, logging_1.getRunnerLogger(true));
->>>>>>> 9f7bdecc
         // Check resolve queries was called correctly
         t.deepEqual(resolveQueriesArgs.length, 1);
         t.deepEqual(resolveQueriesArgs[0].queries, [
@@ -298,11 +269,7 @@
             },
         });
         const languages = "javascript";
-<<<<<<< HEAD
-        const config = await configUtils.initConfig(languages, undefined, configFilePath, undefined, { owner: "github", repo: "example " }, tmpDir, tmpDir, codeQL, tmpDir, "token", "https://github.example.com", logging_1.getRunnerLogger(true));
-=======
         const config = await configUtils.initConfig(languages, undefined, configFilePath, { owner: "github", repo: "example " }, tmpDir, tmpDir, codeQL, tmpDir, gitHubVersion, sampleApiDetails, logging_1.getRunnerLogger(true));
->>>>>>> 9f7bdecc
         // Check resolveQueries was called correctly
         // It'll be called once for the default queries
         // and once for `./foo` from the config file.
@@ -335,11 +302,7 @@
             },
         });
         const languages = "javascript";
-<<<<<<< HEAD
-        const config = await configUtils.initConfig(languages, queries, configFilePath, undefined, { owner: "github", repo: "example " }, tmpDir, tmpDir, codeQL, tmpDir, "token", "https://github.example.com", logging_1.getRunnerLogger(true));
-=======
         const config = await configUtils.initConfig(languages, testQueries, configFilePath, { owner: "github", repo: "example " }, tmpDir, tmpDir, codeQL, tmpDir, gitHubVersion, sampleApiDetails, logging_1.getRunnerLogger(true));
->>>>>>> 9f7bdecc
         // Check resolveQueries was called correctly
         // It'll be called once for the default queries and once for `./override`,
         // but won't be called for './foo' from the config file.
@@ -371,11 +334,7 @@
             },
         });
         const languages = "javascript";
-<<<<<<< HEAD
-        const config = await configUtils.initConfig(languages, queries, configFilePath, undefined, { owner: "github", repo: "example " }, tmpDir, tmpDir, codeQL, tmpDir, "token", "https://github.example.com", logging_1.getRunnerLogger(true));
-=======
         const config = await configUtils.initConfig(languages, testQueries, configFilePath, { owner: "github", repo: "example " }, tmpDir, tmpDir, codeQL, tmpDir, gitHubVersion, sampleApiDetails, logging_1.getRunnerLogger(true));
->>>>>>> 9f7bdecc
         // Check resolveQueries was called correctly
         // It'll be called once for `./workflow-query`,
         // but won't be called for the default one since that was disabled
@@ -401,11 +360,7 @@
             },
         });
         const languages = "javascript";
-<<<<<<< HEAD
-        const config = await configUtils.initConfig(languages, queries, undefined, undefined, { owner: "github", repo: "example " }, tmpDir, tmpDir, codeQL, tmpDir, "token", "https://github.example.com", logging_1.getRunnerLogger(true));
-=======
         const config = await configUtils.initConfig(languages, testQueries, undefined, { owner: "github", repo: "example " }, tmpDir, tmpDir, codeQL, tmpDir, gitHubVersion, sampleApiDetails, logging_1.getRunnerLogger(true));
->>>>>>> 9f7bdecc
         // Check resolveQueries was called correctly:
         // It'll be called once for the default queries,
         // and then once for each of the two queries from the workflow
@@ -444,11 +399,7 @@
             },
         });
         const languages = "javascript";
-<<<<<<< HEAD
-        const config = await configUtils.initConfig(languages, queries, configFilePath, undefined, { owner: "github", repo: "example " }, tmpDir, tmpDir, codeQL, tmpDir, "token", "https://github.example.com", logging_1.getRunnerLogger(true));
-=======
         const config = await configUtils.initConfig(languages, testQueries, configFilePath, { owner: "github", repo: "example " }, tmpDir, tmpDir, codeQL, tmpDir, gitHubVersion, sampleApiDetails, logging_1.getRunnerLogger(true));
->>>>>>> 9f7bdecc
         // Check resolveQueries was called correctly
         // It'll be called once for the default queries,
         // once for each of additional1 and additional2,
@@ -487,11 +438,7 @@
             },
         });
         try {
-<<<<<<< HEAD
-            await configUtils.initConfig(languages, queries, undefined, undefined, { owner: "github", repo: "example " }, tmpDir, tmpDir, codeQL, tmpDir, "token", "https://github.example.com", logging_1.getRunnerLogger(true));
-=======
             await configUtils.initConfig(languages, queries, undefined, { owner: "github", repo: "example " }, tmpDir, tmpDir, codeQL, tmpDir, gitHubVersion, sampleApiDetails, logging_1.getRunnerLogger(true));
->>>>>>> 9f7bdecc
             t.fail("initConfig did not throw error");
         }
         catch (err) {
@@ -529,29 +476,13 @@
         const dummyResponse = {
             content: Buffer.from(inputFileContents).toString("base64"),
         };
+        const spyGetContents = mockGetContents(dummyResponse);
         // Create checkout directory for remote queries repository
         fs.mkdirSync(path.join(tmpDir, "foo/bar/dev"), { recursive: true });
         const configFile = "octo-org/codeql-config/config.yaml@main";
         const languages = "javascript";
-<<<<<<< HEAD
-        const token = "token";
-        const externalToken = "Token";
-        const githubURL = "https://github.example.com";
-        let spyGetContents = mockGetContents(dummyResponse);
-        let apiSpy = sinon_1.default.spy(api, "getApiClient");
-        await configUtils.initConfig(languages, undefined, configFile, undefined, { owner: "github", repo: "example " }, tmpDir, tmpDir, codeQL, tmpDir, token, githubURL, logging_1.getRunnerLogger(true));
-=======
         await configUtils.initConfig(languages, undefined, configFile, { owner: "github", repo: "example " }, tmpDir, tmpDir, codeQL, tmpDir, gitHubVersion, sampleApiDetails, logging_1.getRunnerLogger(true));
->>>>>>> 9f7bdecc
         t.assert(spyGetContents.called);
-        t.assert(apiSpy.alwaysCalledWithExactly(token, githubURL, true));
-        // If we pass in an external token, that should be used instead of the normal API token.
-        sinon_1.default.restore();
-        spyGetContents = mockGetContents(dummyResponse);
-        apiSpy = sinon_1.default.spy(api, "getApiClient");
-        await configUtils.initConfig(languages, undefined, configFile, externalToken, { owner: "github", repo: "example" }, tmpDir, tmpDir, codeQL, tmpDir, token, githubURL, logging_1.getRunnerLogger(true));
-        t.assert(spyGetContents.called);
-        t.assert(apiSpy.alwaysCalledWithExactly(externalToken, githubURL, true));
     });
 });
 ava_1.default("Remote config handles the case where a directory is provided", async (t) => {
@@ -560,11 +491,7 @@
         mockGetContents(dummyResponse);
         const repoReference = "octo-org/codeql-config/config.yaml@main";
         try {
-<<<<<<< HEAD
-            await configUtils.initConfig(undefined, undefined, repoReference, undefined, { owner: "github", repo: "example " }, tmpDir, tmpDir, codeql_1.getCachedCodeQL(), tmpDir, "token", "https://github.example.com", logging_1.getRunnerLogger(true));
-=======
             await configUtils.initConfig(undefined, undefined, repoReference, { owner: "github", repo: "example " }, tmpDir, tmpDir, codeql_1.getCachedCodeQL(), tmpDir, gitHubVersion, sampleApiDetails, logging_1.getRunnerLogger(true));
->>>>>>> 9f7bdecc
             throw new Error("initConfig did not throw error");
         }
         catch (err) {
@@ -580,11 +507,7 @@
         mockGetContents(dummyResponse);
         const repoReference = "octo-org/codeql-config/config.yaml@main";
         try {
-<<<<<<< HEAD
-            await configUtils.initConfig(undefined, undefined, repoReference, undefined, { owner: "github", repo: "example " }, tmpDir, tmpDir, codeql_1.getCachedCodeQL(), tmpDir, "token", "https://github.example.com", logging_1.getRunnerLogger(true));
-=======
             await configUtils.initConfig(undefined, undefined, repoReference, { owner: "github", repo: "example " }, tmpDir, tmpDir, codeql_1.getCachedCodeQL(), tmpDir, gitHubVersion, sampleApiDetails, logging_1.getRunnerLogger(true));
->>>>>>> 9f7bdecc
             throw new Error("initConfig did not throw error");
         }
         catch (err) {
@@ -596,11 +519,7 @@
     return await util.withTmpDir(async (tmpDir) => {
         mockListLanguages([]);
         try {
-<<<<<<< HEAD
-            await configUtils.initConfig(undefined, undefined, undefined, undefined, { owner: "github", repo: "example " }, tmpDir, tmpDir, codeql_1.getCachedCodeQL(), tmpDir, "token", "https://github.example.com", logging_1.getRunnerLogger(true));
-=======
             await configUtils.initConfig(undefined, undefined, undefined, { owner: "github", repo: "example " }, tmpDir, tmpDir, codeql_1.getCachedCodeQL(), tmpDir, gitHubVersion, sampleApiDetails, logging_1.getRunnerLogger(true));
->>>>>>> 9f7bdecc
             throw new Error("initConfig did not throw error");
         }
         catch (err) {
@@ -612,11 +531,7 @@
     return await util.withTmpDir(async (tmpDir) => {
         const languages = "ruby,english";
         try {
-<<<<<<< HEAD
-            await configUtils.initConfig(languages, undefined, undefined, undefined, { owner: "github", repo: "example " }, tmpDir, tmpDir, codeql_1.getCachedCodeQL(), tmpDir, "token", "https://github.example.com", logging_1.getRunnerLogger(true));
-=======
             await configUtils.initConfig(languages, undefined, undefined, { owner: "github", repo: "example " }, tmpDir, tmpDir, codeql_1.getCachedCodeQL(), tmpDir, gitHubVersion, sampleApiDetails, logging_1.getRunnerLogger(true));
->>>>>>> 9f7bdecc
             throw new Error("initConfig did not throw error");
         }
         catch (err) {
@@ -641,11 +556,7 @@
             const inputFile = path.join(tmpDir, configFile);
             fs.writeFileSync(inputFile, inputFileContents, "utf8");
             try {
-<<<<<<< HEAD
-                await configUtils.initConfig(languages, undefined, configFile, undefined, { owner: "github", repo: "example " }, tmpDir, tmpDir, codeQL, tmpDir, "token", "https://github.example.com", logging_1.getRunnerLogger(true));
-=======
                 await configUtils.initConfig(languages, undefined, configFile, { owner: "github", repo: "example " }, tmpDir, tmpDir, codeQL, tmpDir, gitHubVersion, sampleApiDetails, logging_1.getRunnerLogger(true));
->>>>>>> 9f7bdecc
                 throw new Error("initConfig did not throw error");
             }
             catch (err) {
