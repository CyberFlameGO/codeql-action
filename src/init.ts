--- conflicted
+++ resolved
@@ -1,4 +1,3 @@
-<<<<<<< HEAD
 import * as toolrunnner from '@actions/exec/lib/toolrunner';
 import * as fs from 'fs';
 import * as path from 'path';
@@ -10,19 +9,6 @@
 import { Logger } from './logging';
 import { getCombinedTracerConfig, TracerConfig } from './tracer-config';
 import * as util from './util';
-=======
-import * as toolrunnner from "@actions/exec/lib/toolrunner";
-import * as fs from "fs";
-import * as path from "path";
-
-import * as analysisPaths from "./analysis-paths";
-import { CodeQL, setupCodeQL } from "./codeql";
-import * as configUtils from "./config-utils";
-import { Logger } from "./logging";
-import { RepositoryNwo } from "./repository";
-import { TracerConfig, getCombinedTracerConfig } from "./tracer-config";
-import * as util from "./util";
->>>>>>> 245c02cf
 
 
 export async function initCodeQL(
@@ -33,16 +19,10 @@
   tempDir: string,
   toolsDir: string,
   mode: util.Mode,
-<<<<<<< HEAD
   logger: Logger): Promise<CodeQL> {
 
   logger.startGroup('Setup CodeQL tools');
 
-=======
-  logger: Logger
-): Promise<CodeQL> {
-  logger.startGroup("Setup CodeQL tools");
->>>>>>> 245c02cf
   const codeql = await setupCodeQL(
     codeqlURL,
     languages,
