import * as core from '@actions/core';
import * as http from '@actions/http-client';
import * as auth from '@actions/http-client/auth';
import fileUrl from 'file-url';
import * as fs from 'fs';
import * as jsonschema from 'jsonschema';
import * as path from 'path';
import zlib from 'zlib';

import * as fingerprints from './fingerprints';
import * as sharedEnv from './shared-environment';
import * as util from './util';

// Takes a list of paths to sarif files and combines them together,
// returning the contents of the combined sarif file.
export function combineSarifFiles(sarifFiles: string[]): string {
    let combinedSarif = {
        version: null,
        runs: [] as any[]
    };

    for (let sarifFile of sarifFiles) {
        let sarifObject = JSON.parse(fs.readFileSync(sarifFile, 'utf8'));
        // Check SARIF version
        if (combinedSarif.version === null) {
            combinedSarif.version = sarifObject.version;
        } else if (combinedSarif.version !== sarifObject.version) {
            throw "Different SARIF versions encountered: " + combinedSarif.version + " and " + sarifObject.version;
        }

        combinedSarif.runs.push(...sarifObject.runs);
    }

    return JSON.stringify(combinedSarif);
}

// Upload the given payload.
// If the request fails then this will retry a small number of times.
async function uploadPayload(payload): Promise<boolean> {
    core.info('Uploading results');

    // If in test mode we don't want to upload the results
    const testMode = process.env['TEST_MODE'] === 'true' || false;
    if (testMode) {
        return true;
    }

    const githubToken = core.getInput('token');
    const ph: auth.BearerCredentialHandler = new auth.BearerCredentialHandler(githubToken);
    const client = new http.HttpClient('Code Scanning : Upload SARIF', [ph]);
    const url = 'https://api.github.com/repos/' + process.env['GITHUB_REPOSITORY'] + '/code-scanning/analysis';

    // Make up to 4 attempts to upload, and sleep for these
    // number of seconds between each attempt.
    // We don't want to backoff too much to avoid wasting action
    // minutes, but just waiting a little bit could maybe help.
    const backoffPeriods = [1, 5, 15];

    for (let attempt = 0; attempt <= backoffPeriods.length; attempt++) {

        const res: http.HttpClientResponse = await client.put(url, payload);
        core.debug('response status: ' + res.message.statusCode);

        const statusCode = res.message.statusCode;
        if (statusCode === 202) {
            core.info("Successfully uploaded results");
            return true;
        }

        const requestID = res.message.headers["x-github-request-id"];

        // On any other status code that's not 5xx mark the upload as failed
        if (!statusCode || statusCode < 500 || statusCode >= 600) {
            core.setFailed('Upload failed (' + requestID + '): (' + statusCode + ') ' + await res.readBody());
            return false;
        }

        // On a 5xx status code we may retry the request
        if (attempt < backoffPeriods.length) {
            // Log the failure as a warning but don't mark the action as failed yet
            core.warning('Upload attempt (' + (attempt + 1) + ' of ' + (backoffPeriods.length + 1) +
              ') failed (' + requestID + '). Retrying in ' + backoffPeriods[attempt] +
              ' seconds: (' + statusCode + ') ' + await res.readBody());
            // Sleep for the backoff period
            await new Promise(r => setTimeout(r, backoffPeriods[attempt] * 1000));
            continue;

        } else {
            // If the upload fails with 5xx then we assume it is a temporary problem
            // and not an error that the user has caused or can fix.
            // We avoid marking the job as failed to avoid breaking CI workflows.
            core.error('Upload failed (' + requestID + '): (' + statusCode + ') ' + await res.readBody());
            return false;
        }
    }

    return false;
}

// Uploads a single sarif file or a directory of sarif files
// depending on what the path happens to refer to.
// Returns true iff the upload occurred and succeeded
export async function upload(input: string): Promise<boolean> {
    if (fs.lstatSync(input).isDirectory()) {
        const sarifFiles = fs.readdirSync(input)
            .filter(f => f.endsWith(".sarif"))
            .map(f => path.resolve(input, f));
        if (sarifFiles.length === 0) {
            core.setFailed("No SARIF files found to upload in \"" + input + "\".");
            return false;
        }
        return await uploadFiles(sarifFiles);
    } else {
        return await uploadFiles([input]);
    }
}

// Counts the number of results in the given SARIF file
export function countResultsInSarif(sarif: string): number {
    let numResults = 0;
    for (const run of JSON.parse(sarif).runs) {
        numResults += run.results.length;
    }
    return numResults;
}

// Validates that the given file path refers to a valid SARIF file.
// Returns a non-empty list of error message if the file is invalid,
// otherwise returns the empty list if the file is valid.
export function validateSarifFileSchema(sarifFilePath: string): boolean {
    const sarif = JSON.parse(fs.readFileSync(sarifFilePath, 'utf8'));
    const schema = JSON.parse(fs.readFileSync(__dirname + '/../src/sarif_v2.1.0_schema.json', 'utf8'));

    const result = new jsonschema.Validator().validate(sarif, schema);
    if (result.valid) {
        return true;
    } else {
        // Set the failure message to the stacks of all the errors.
        // This should be of a manageable size and may even give enough to fix the error.
        const errorMessages = result.errors.map(e => "- " + e.stack);
        core.setFailed("Unable to upload \"" + sarifFilePath + "\" as it is not valid SARIF:\n" + errorMessages.join("\n"));

        // Also output the more verbose error messages in groups as these may be very large.
        for (const error of result.errors) {
            core.startGroup("Error details: " + error.stack);
            core.info(JSON.stringify(error, null, 2));
            core.endGroup();
        }

        return false;
    }
}

// Uploads the given set of sarif files.
// Returns true iff the upload occurred and succeeded
async function uploadFiles(sarifFiles: string[]): Promise<boolean> {
    core.startGroup("Uploading results");
    let succeeded = false;
    try {
        core.info("Uploading sarif files: " + JSON.stringify(sarifFiles));

        const sentinelEnvVar = "CODEQL_UPLOAD_SARIF";
        if (process.env[sentinelEnvVar]) {
            core.error("Aborting upload: only one run of the codeql/analyze or codeql/upload-sarif actions is allowed per job");
            return false;
        }
        core.exportVariable(sentinelEnvVar, sentinelEnvVar);

<<<<<<< HEAD
        // Validate that the files we were asked to upload are all valid SARIF files
        for (const file of sarifFiles) {
            if (!validateSarifFileSchema(file)) {
                return false;
            }
        }

        const commitOid = util.getRequiredEnvParam('GITHUB_SHA');
=======
        const commitOid = await util.getCommitOid();
>>>>>>> 20270485
        const workflowRunIDStr = util.getRequiredEnvParam('GITHUB_RUN_ID');
        const ref = util.getRef();
        const analysisKey = await util.getAnalysisKey();
        const analysisName = util.getRequiredEnvParam('GITHUB_WORKFLOW');
        const startedAt = process.env[sharedEnv.CODEQL_ACTION_STARTED_AT];

        let sarifPayload = combineSarifFiles(sarifFiles);
        sarifPayload = fingerprints.addFingerprints(sarifPayload);

        const zipped_sarif = zlib.gzipSync(sarifPayload).toString('base64');
        let checkoutPath = core.getInput('checkout_path');
        let checkoutURI = fileUrl(checkoutPath);
        const workflowRunID = parseInt(workflowRunIDStr, 10);

        if (Number.isNaN(workflowRunID)) {
            core.setFailed('GITHUB_RUN_ID must define a non NaN workflow run ID');
            return false;
        }

        let matrix: string | undefined = core.getInput('matrix');
        if (matrix === "null" || matrix === "") {
            matrix = undefined;
        }

        const toolNames = util.getToolNames(sarifPayload);

        const payload = JSON.stringify({
            "commit_oid": commitOid,
            "ref": ref,
            "analysis_key": analysisKey,
            "analysis_name": analysisName,
            "sarif": zipped_sarif,
            "workflow_run_id": workflowRunID,
            "checkout_uri": checkoutURI,
            "environment": matrix,
            "started_at": startedAt,
            "tool_names": toolNames,
        });

        // Log some useful debug info about the info
        core.debug("Raw upload size: " + sarifPayload.length + " bytes");
        core.debug("Base64 zipped upload size: " + zipped_sarif.length + " bytes");
        core.debug("Number of results in upload: " + countResultsInSarif(sarifPayload));

        // Make the upload
        succeeded = await uploadPayload(payload);

    } catch (error) {
        core.setFailed(error.message);
    }
    core.endGroup();

    return succeeded;
}<|MERGE_RESOLUTION|>--- conflicted
+++ resolved
@@ -166,7 +166,6 @@
         }
         core.exportVariable(sentinelEnvVar, sentinelEnvVar);
 
-<<<<<<< HEAD
         // Validate that the files we were asked to upload are all valid SARIF files
         for (const file of sarifFiles) {
             if (!validateSarifFileSchema(file)) {
@@ -174,10 +173,7 @@
             }
         }
 
-        const commitOid = util.getRequiredEnvParam('GITHUB_SHA');
-=======
         const commitOid = await util.getCommitOid();
->>>>>>> 20270485
         const workflowRunIDStr = util.getRequiredEnvParam('GITHUB_RUN_ID');
         const ref = util.getRef();
         const analysisKey = await util.getAnalysisKey();
